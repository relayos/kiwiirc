{
  "name": "kiwiirc",
  "version": "1.3.0",
  "description": "Web based IRC client",
  "author": "Darren <darren@darrenwhitlen.com>",
  "private": true,
  "scripts": {
    "dev": "webpack-dev-server --inline --progress --config build/webpack.dev.conf.js",
    "build": "node build/build.js",
    "translate": "node build/locales.js",
    "unit": "cross-env BABEL_ENV=test karma start test/unit/karma.conf.js --single-run",
    "test": "npm run unit",
    "lint:eslint": "eslint --ext .js,.vue src test/unit/specs",
    "lint:stylelint": "stylelint \"src/**/*.{vue,htm,html,css,sss,less,scss}\"",
    "lint": "npm run lint:eslint && npm run lint:stylelint",
    "lint:fix": "npm run lint:eslint -- --fix && npm run lint:stylelint -- --fix",
    "gendocs": "rm -rf srcdocs/ && jsdoc -c jsdoc.json"
  },
  "engines": {
    "node": ">=6",
    "npm": ">=3"
  },
  "dependencies": {
    "@panter/vue-i18next": "^0.5.1",
    "autoprefixer": "^6.4.0",
    "babel-core": "^6.26.0",
    "babel-eslint": "^8.1.2",
    "babel-loader": "7.1.1",
    "babel-plugin-istanbul": "^4.1.5",
    "babel-plugin-transform-runtime": "^6.23.0",
    "babel-preset-env": "^1.7.0",
    "babel-preset-stage-2": "^6.24.1",
    "babel-register": "^6.26.0",
    "compare-versions": "^3.4.0",
    "copy-webpack-plugin": "^4.3.1",
    "core-js": "^2.5.7",
    "cross-env": "^5.1.3",
    "css-loader": "^0.28.8",
    "css-vars-ponyfill": "^1.17.0",
    "eslint": "^4.15.0",
    "eslint-config-airbnb-base": "^12.1.0",
    "eslint-config-standard": "^10.2.1",
    "eslint-friendly-formatter": "^2.0.5",
    "eslint-import-resolver-webpack": "^0.8.3",
    "eslint-loader": "^1.5.0",
    "eslint-plugin-html": "^4.0.1",
    "eslint-plugin-import": "^2.8.0",
    "eslint-plugin-node": "^5.2.0",
    "eslint-plugin-promise": "^3.4.0",
    "eslint-plugin-rulesdir": "^0.1.0",
    "eslint-plugin-standard": "^3.0.1",
    "eslint-plugin-vue": "^4.5.0",
    "event-emitter": "^0.3.5",
    "extract-text-webpack-plugin": "^3.0.2",
    "file-loader": "^0.9.0",
    "font-awesome": "^4.7.0",
    "font-awesome-webpack": "^0.0.5-beta.2",
    "friendly-errors-webpack-plugin": "^1.6.1",
    "function-bind": "^1.0.2",
    "html-loader": "^0.5.1",
    "html-webpack-plugin": "^2.8.1",
    "i18next": "^8.4.0",
    "i18next-conv": "^3.0.3",
    "i18next-xhr-backend": "^1.4.1",
    "ip-regex": "2.1.0",
<<<<<<< HEAD
    "irc-framework": "^4.1.0",
=======
    "irc-framework": "^4.3.0",
>>>>>>> 573f517a
    "json-loader": "^0.5.4",
    "json5": "^2.1.0",
    "less": "^2.7.1",
    "less-loader": "^4.0.5",
    "node-notifier": "^5.2.1",
    "optimize-css-assets-webpack-plugin": "^3.2.0",
    "ora": "^0.3.0",
    "postcss-import": "^11.0.0",
    "postcss-loader": "^2.0.10",
    "postcss-url": "^7.3.0",
    "semver": "^5.6.0",
    "shelljs": "^0.7.4",
    "sockjs-client": "^1.1.1",
    "strftime": "^0.9.2",
    "stylelint": "^8.4.0",
    "stylelint-config-standard": "^18.0.0",
    "stylelint-webpack-plugin": "^0.10.1",
    "tinycon": "^0.6.8",
    "url-loader": "^0.5.7",
    "vue": "^2.6.10",
    "vue-loader": "^14.2.4",
    "vue-template-compiler": "^2.6.10",
    "vue-virtual-scroller": "^1.0.0-rc.2",
    "webpack": "^3.10.0",
    "webpack-bundle-analyzer": "^2.9.0",
    "webpack-dev-server": "^2.11.1",
    "webpack-merge": "^0.14.1",
    "whatwg-fetch": "^3.0.0",
    "xhr": "^2.3.2"
  },
  "devDependencies": {
    "babel-polyfill": "^6.26.0",
    "chai": "^3.5.0",
    "connect-history-api-fallback": "^1.1.0",
    "eventsource-polyfill": "^0.9.6",
    "express": "^4.13.3",
    "http-proxy-middleware": "^0.17.2",
    "inject-loader": "^2.0.1",
    "jsdoc": "^3.5.5",
    "karma": "^1.3.0",
    "karma-coverage": "^1.1.1",
    "karma-mocha": "^1.2.0",
    "karma-phantomjs-launcher": "^1.0.0",
    "karma-sinon-chai": "^1.3.3",
    "karma-sourcemap-loader": "^0.3.7",
    "karma-spec-reporter": "0.0.26",
    "karma-webpack": "^2.0.9",
    "lolex": "^1.4.0",
    "mocha": "^3.1.0",
    "phantomjs-prebuilt": "^2.1.3",
    "sinon": "^4.1.4",
    "sinon-chai": "^2.8.0",
    "webpack-dev-middleware": "^1.8.3",
    "webpack-hot-middleware": "^2.12.2"
  }
}<|MERGE_RESOLUTION|>--- conflicted
+++ resolved
@@ -63,11 +63,7 @@
     "i18next-conv": "^3.0.3",
     "i18next-xhr-backend": "^1.4.1",
     "ip-regex": "2.1.0",
-<<<<<<< HEAD
-    "irc-framework": "^4.1.0",
-=======
     "irc-framework": "^4.3.0",
->>>>>>> 573f517a
     "json-loader": "^0.5.4",
     "json5": "^2.1.0",
     "less": "^2.7.1",
