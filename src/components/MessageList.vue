--- conflicted
+++ resolved
@@ -6,139 +6,76 @@
         @scroll.self="onThreadScroll"
         @click.self="onListClick"
     >
-<<<<<<< HEAD
         <div v-resizeobserver="ro">
             <div
                 v-if="shouldShowChathistoryTools"
                 class="kiwi-messagelist-scrollback"
             >
-                <a class="u-link" @click="buffer.requestScrollback()">
+                <a
+                    v-if="!buffer.flag('is_requesting_chathistory')"
+                    class="u-link"
+                    @click="buffer.requestScrollback()"
+                >
                     {{ $t('messages_load') }}
                 </a>
+                <a v-else class="u-link">...</a>
             </div>
 
-            <div
-                v-for="(message, idx) in filteredMessages"
-                :key="message.id"
-                :class="[
-                    'kiwi-messagelist-item',
-                    selectedMessages.has(message.id) ?
-                        'kiwi-messagelist-item--selected' :
-                        ''
-                ]"
-            >
+            <div v-for="day in filteredMessagesGroupedDay" :key="day.dayNum">
                 <div
-                    v-if="shouldShowDateChangeMarker(idx)"
+                    v-if="filteredMessagesGroupedDay.length > 1 && day.messages.length > 0"
+                    :key="'msgdatemarker' + day.dayNum"
                     class="kiwi-messagelist-seperator"
                 >
-                    <span>{{ (new Date(message.time)).toDateString() }}</span>
+                    <span>{{ (new Date(day.messages[0].time)).toDateString() }}</span>
                 </div>
-                <div v-if="shouldShowUnreadMarker(idx)" class="kiwi-messagelist-seperator">
-                    <span>{{ $t('unread_messages') }}</span>
-                </div>
-
-                <!-- message.template is checked first for a custom component, then each message
-                    layout checks for a message.bodyTemplate custom component to apply only to the
-                    body area
-                -->
-                <div
-                    v-if="message.render() && message.template && message.template.$el"
-                    v-rawElement="message.template.$el"
-                />
-                <message-list-message-modern
-                    v-else-if="listType === 'modern'"
-                    :message="message"
-                    :idx="idx"
-                    :ml="thisMl"
-                />
-                <message-list-message-inline
-                    v-else-if="listType === 'inline'"
-                    :message="message"
-                    :idx="idx"
-                    :ml="thisMl"
-                />
-                <message-list-message-compact
-                    v-else-if="listType === 'compact'"
-                    :message="message"
-                    :idx="idx"
-                    :ml="thisMl"
-                />
-=======
-        <div
-            v-if="shouldShowChathistoryTools"
-            class="kiwi-messagelist-scrollback"
-        >
-            <a
-                v-if="!buffer.flag('is_requesting_chathistory')"
-                class="u-link"
-                @click="buffer.requestScrollback()"
-            >
-                {{ $t('messages_load') }}
-            </a>
-            <a v-else class="u-link">...</a>
-        </div>
-
-        <div v-for="day in filteredMessagesGroupedDay" :key="day.dayNum">
-            <div
-                v-if="filteredMessagesGroupedDay.length > 1 && day.messages.length > 0"
-                :key="'msgdatemarker' + day.dayNum"
-                class="kiwi-messagelist-seperator"
-            >
-                <span>{{ (new Date(day.messages[0].time)).toDateString() }}</span>
-            </div>
-
-            <template v-for="message in day.messages">
-                <div
-                    v-if="shouldShowUnreadMarker(message)"
-                    :key="'msgunreadmarker' + message.id"
-                    class="kiwi-messagelist-seperator"
-                >
-                    <span>{{ $t('unread_messages') }}</span>
-                </div>
-
-                <div
-                    :key="'msg' + message.id"
-                    :class="[
-                        'kiwi-messagelist-item',
-                        selectedMessages[message.id] ?
-                            'kiwi-messagelist-item--selected' :
-                            ''
-                    ]"
-                >
-                    <!-- message.template is checked first for a custom component, then each message
-                        layout checks for a message.bodyTemplate custom component to apply only to
-                        the body area
-                    -->
+
+                <template v-for="message in day.messages">
                     <div
-                        v-if="message.render() && message.template && message.template.$el"
-                        v-rawElement="message.template.$el"
-                    />
-                    <message-list-message-modern
-                        v-else-if="listType === 'modern'"
-                        :message="message"
-                        :idx="filteredMessages.indexOf(message)"
-                        :ml="thisMl"
-                    />
-                    <message-list-message-inline
-                        v-else-if="listType === 'inline'"
-                        :message="message"
-                        :idx="filteredMessages.indexOf(message)"
-                        :ml="thisMl"
-                    />
-                    <message-list-message-compact
-                        v-else-if="listType === 'compact'"
-                        :message="message"
-                        :idx="filteredMessages.indexOf(message)"
-                        :ml="thisMl"
-                    />
-                </div>
-            </template>
-        </div>
-
-        <transition name="kiwi-messagelist-joinloadertrans">
-            <div v-if="shouldShowJoiningLoader" class="kiwi-messagelist-joinloader">
-                <LoadingAnimation />
->>>>>>> 5dc413de
+                        v-if="shouldShowUnreadMarker(message)"
+                        :key="'msgunreadmarker' + message.id"
+                        class="kiwi-messagelist-seperator"
+                    >
+                        <span>{{ $t('unread_messages') }}</span>
+                    </div>
+
+                    <div
+                        :key="'msg' + message.id"
+                        :class="[
+                            'kiwi-messagelist-item',
+                            selectedMessages[message.id] ?
+                                'kiwi-messagelist-item--selected' :
+                                ''
+                        ]"
+                    >
+                        <!-- message.template is checked first for a custom component, then each
+                            message layout checks for a message.bodyTemplate custom component to
+                            apply only to the body area
+                        -->
+                        <div
+                            v-if="message.render() && message.template && message.template.$el"
+                            v-rawElement="message.template.$el"
+                        />
+                        <message-list-message-modern
+                            v-else-if="listType === 'modern'"
+                            :message="message"
+                            :idx="filteredMessages.indexOf(message)"
+                            :ml="thisMl"
+                        />
+                        <message-list-message-inline
+                            v-else-if="listType === 'inline'"
+                            :message="message"
+                            :idx="filteredMessages.indexOf(message)"
+                            :ml="thisMl"
+                        />
+                        <message-list-message-compact
+                            v-else-if="listType === 'compact'"
+                            :message="message"
+                            :idx="filteredMessages.indexOf(message)"
+                            :ml="thisMl"
+                        />
+                    </div>
+                </template>
             </div>
 
             <transition name="kiwi-messagelist-joinloadertrans">
@@ -261,22 +198,18 @@
         },
     },
     watch: {
-<<<<<<< HEAD
         auto_scroll(n) {
             console.log('auto_scroll changed to', n);
         },
         smooth_scroll(n) {
             console.log('smooth_scroll changed to', n);
         },
-        buffer(newBuffer) {
-            console.log('watch.buffer()');
-=======
         buffer(newBuffer, oldBuffer) {
             if (oldBuffer) {
                 oldBuffer.isMessageTrimming = true;
             }
 
->>>>>>> 5dc413de
+            console.log('watch.buffer()');
             if (!newBuffer) {
                 return;
             }
