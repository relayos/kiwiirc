<template>
    <startup-layout class="kiwi-startbnc" ref="layout">
        <div slot="connection">
            <form v-on:submit.prevent="startUp" class="kiwi-startbnc-form">
                <h2 v-html="greetingText"></h2>

                <div class="kiwi-startbnc-status">{{statusMessage}}</div>

                <label>
                    <span>{{$t('username')}}</span>
                    <input type="text" v-model="username" :disabled="loading" />
                </label>
                <label>
                    <span>{{$t('password')}}</span>
                    <input type="password" v-model="password" :disabled="loading" />
                </label>

                <button type="submit" class="u-button u-button-primary u-submit" :disabled="loading || !username || !password">
                    <span v-if="!loading" v-html="buttonText"></span>
                    <i v-else class="fa fa-spinner fa-spin" aria-hidden="true"></i>
                </button>
            </form>
        </div>
    </startup-layout>
</template>

<script>

import _ from 'lodash';
import state from '@/libs/state';
import Logger from '@/libs/Logger';
import StartupLayout from './CommonLayout';

let log = Logger.namespace('Startup/kiwiBnc');

export default {
    components: {
        StartupLayout,
    },
    data: function data() {
        return {
            loading: false,
            username: '',
            password: '',
            statusMessage: '',
        };
    },
    computed: {
        greetingText: function greetingText() {
            let greeting = state.settings.startupOptions.greetingText;
            return typeof greeting === 'string' ?
                greeting :
                this.$t('start_greeting');
        },
        buttonText: function buttonText() {
            if (this.loading) {
                return '';
            }

            let greeting = state.settings.startupOptions.buttonText;
            return typeof greeting === 'string' ?
                greeting :
                this.$t('start_button');
        },
    },
    methods: {
        startUp: async function startUp() {
            this.statusMessage = this.$t('logging_in');
            this.loading = true;

            let bncnet = this.getBncNetwork();

            let cleanUpEvents = () => {
                bncnet.ircClient.off('registered', onRegistered);
                bncnet.ircClient.off('irc error', onError);
                bncnet.ircClient.off('close', onClose);
            };

            let onRegistered = async () => {
                cleanUpEvents();

                let bncNetworks = await bncnet.ircClient.bnc.getNetworks();
                for (let network of bncNetworks) {
                    network.buffers = [];
                    try {
                        /* eslint-disable no-await-in-loop */
                        let buffers = await bncnet.ircClient.bnc.getBuffers(network.name);
                        network.buffers = buffers;
                    } catch (err) {
                        // Log the error here or something
                        log.error(err);
                    }

                    this.addNetworkToState(network);
                }

                this.monitorNetworkChanges(bncnet, bncNetworks);
                this.$refs.layout.close();
            };

            let onError = (event) => {
                cleanUpEvents();
                this.statusMessage = this.$t('invalid_login');
                this.loading = false;
            };

            let onClose = (event) => {
                cleanUpEvents();
                this.statusMessage = this.$t('invalid_login');
                this.loading = false;
            };

            bncnet.ircClient.once('registered', onRegistered);
            bncnet.ircClient.once('irc error', onError);
            bncnet.ircClient.once('close', onClose);
            bncnet.ircClient.connect();
        },

        getBncNetwork: function getBncNetwork() {
            let bnc = state.setting('bnc');

            if (bnc.network) {
                bnc.username = this.username;
                bnc.password = this.password;
                return bnc.network;
            }

            let options = state.settings.startupOptions;

            // Indicate that all our connections will be going through a BNC
            bnc.active = true;
            bnc.server = options.server || '';
            bnc.port = options.port || 6667;
            bnc.tls = !!options.tls;
            bnc.username = this.username;
            bnc.password = this.password;

            let bncnet = state.addNetwork('bnccontrol', this.username, {
                server: bnc.server,
                port: bnc.port,
                tls: bnc.tls,
            });

            bnc.network = bncnet;

            return bncnet;
        },

        addNetworkToState: function addNetworkToState(network) {
            // Expects network to be in the format of:
            //  {
            //  "buffers":[{"channel":"1","name":"#prawnsalad","joined":"1"}],
            //  "name":"freenode",
            //  "channel":"1",
            //  "connected":"1",
            //  "host":"irc.freenode.net",
            //  "port":"6667",
            //  "tls":"0",
            //  "nick":"notprawn99829"
            //  },
            let net = state.addNetwork(network.name, network.nick, {
                server: network.host,
                port: network.port,
                tls: network.tls,
                password: network.password,
                bncname: network.name,
                username: network.user,
            });

            network.buffers.forEach(buffer => {
                let newBuffer = state.addBuffer(net.id, buffer.name);
                if (buffer.joined) {
                    newBuffer.enabled = true;
                }
                if (buffer.seen) {
                    newBuffer.last_read = (new Date(buffer.seen)).getTime();
                }
            });
        },

        monitorNetworkChanges: function monitorNetworkChanges(bncNet, bncNetworks) {
            let existingNets = Object.create(null);
            function rememberNetworks() {
                state.networks.forEach(network => {
                    if (!network.connection.bncname) {
                        return;
                    }

                    existingNets[network.connection.bncname] = {
                        name: network.connection.bncname,
                        host: network.connection.server,
                        port: network.connection.port,
                        tls: network.connection.tls,
                        password: network.connection.password,
                        nick: network.nick,
                        username: network.username,
                    };
                });
            }

            rememberNetworks();

            let saveState = newVal => {
                state.networks.forEach(network => {
                    // Only deal with BNC networks
                    if (network.name === 'bnccontrol') {
                        return;
                    }

                    let bncName = network.connection.bncname;
                    let current = existingNets[bncName] || {};
                    let tags = {};

                    if (network.connection.server !== current.host) {
                        tags.host = network.connection.server;
                    }
                    if (network.connection.port !== current.port) {
                        tags.port = network.connection.port;
                    }
                    if (network.connection.tls !== current.tls) {
                        tags.tls = network.connection.tls;
                    }
                    if (network.connection.password !== current.password) {
                        tags.password = network.connection.password;
                    }
                    if (network.nick !== current.nick) {
                        tags.nick = network.nick;
                    }
                    if (network.username !== current.username) {
                        tags.user = network.username;
                    }

                    // A newly added network would not have a current name property set yet.
                    // Only save the network if we've entered a host.
                    if (!current.name && tags.host) {
                        network.connection.bncname = network.name;
                        bncNet.ircClient.bnc.addNetwork(
                            network.name,
                            tags.host,
                            tags.port,
                            tags.tls,
                            tags.nick,
                            tags.user,
                            tags.password,
                        );
                    } else if (current.name) {
                        bncNet.ircClient.bnc.saveNetwork(bncName, tags);
                    }
                });

                rememberNetworks();
            };

            let debouncedSaveState = _.debounce(saveState, 2000);

            state.$watch('networks', debouncedSaveState, { deep: true });

            // Just before we connect to a network, make sure the BNC is sabed and connected to
            // it or at least trying to connect.
            state.$on('network.connecting', event => {
                saveState();

                let netName = event.network.connection.bncname;
                let networkFromBnc = _.find(bncNetworks, { name: netName });
                if (networkFromBnc && !networkFromBnc.connected) {
                    bncNet.ircClient.raw('BOUNCER connect ' + netName);
                }
            });

            // Very hacky until we have network name renaming on the bnc. When a new network
            // is added, change the name to the next available network name.
            state.$on('network.new', event => {
                let currentNum = 1;
                let existingNet = true;
                while (existingNet) {
                    existingNet = _.find(state.networks, { name: 'Network' + currentNum });
                    if (!existingNet) {
                        event.network.name = 'Network' + currentNum;
                    }

                    currentNum++;
                }
            });

            state.$on('network.removed', event => {
                bncNet.ircClient.bnc.removeNetwork(event.network.connection.bncname);
            });

            state.$on('buffer.close', event => {
                let buffer = event.buffer;
                let network = event.buffer.getNetwork();
                let bncName = network.connection.bncname;

                if (bncName) {
                    bncNet.ircClient.bnc.closeBuffer(bncName, buffer.name);
                }
            });
        },
    },
};
</script>

<style>

<<<<<<< HEAD
.kiwi-startbnc-form label {
=======
.kiwi-startbnc {
    text-align: center;
    height: 100%;
}

.kiwi-startbnc-section {
    position: absolute;
    top: 0;
    bottom: 0;
    width: 50%;
    padding: 1em;
    box-sizing: border-box;
    transition: right 0.3s, left 0.3s;
    overflow-y: auto;
}

.kiwi-startbnc-section-info {
    right: 0;
    border: 0 solid #86b32d;
    border-left-width: 5px;
    background-size: cover;
    color: #fff;
    background-position: bottom;
    display: flex;
    align-items: center;
    justify-content: center;
    min-height: 100%;
}

.kiwi-startbnc-section-info-content {
    background: rgba(255, 255, 255, 0.74);
    margin: 3em;
    color: #1b1b1b;
    font-size: 1.5em;
    padding: 1em;
    line-height: 1.6em;
}

.kiwi-startbnc-section-connection {
    left: 0;
    margin-top: 3em;
    font-size: 1.2em;
}

.kiwi-startbnc-section-connection label {
>>>>>>> b733bce4
    text-align: left;
    display: block;
    margin-bottom: 1.5em;
}
<<<<<<< HEAD
.kiwi-startbnc-form input {
=======

.kiwi-startbnc-section-connection input {
>>>>>>> b733bce4
    font-size: 1em;
    margin-top: 5px;
    padding: 0.3em 1em;
    width: 100%;
    box-sizing: border-box;
}

.kiwi-startbnc-status {
    margin: 1em 0;
    overflow: hidden;
    max-height: 40px;
    transition: max-height 0.2s;
}

.kiwi-startbnc-status:empty {
    background: red;
    max-height: 0;
}

.kiwi-startbnc-start {
    font-size: 1.1em;
    cursor: pointer;
}

.kiwi-startbnc-form {
    width: 300px;
<<<<<<< HEAD
    background-color: #fff;
    border-radius: 0.5em;
    padding: 1em;
    border:1px solid #ececec;
}

=======
    margin: 2em auto;
}

.kiwi-startbnc-server-types {
    font-size: 0.9em;
}

.kiwi-startbnc-server-types a {
    margin: 0 1em;
}

.kiwi-startbnc--closing .kiwi-startbnc-section-connection {
    left: -50%;
}

.kiwi-startbnc--closing .kiwi-startbnc-section-info {
    right: -50%;
}

/** Smaller screen... **/
@media screen and (max-width: 850px) {
    .kiwi-startbnc {
        font-size: 0.9em;
    }

    .kiwi-startbnc-section-connection {
        margin-top: 1em;
    }

    .kiwi-startbnc-section-info-content {
        margin: 1em;
    }
}

/** Even smaller screen.. probably phones **/
@media screen and (max-width: 750px) {
    .kiwi-startbnc {
        font-size: 0.9em;
        overflow-y: auto;
    }

    .kiwi-startbnc-section {
        left: 0;
        width: 100%;
        right: auto;
        position: relative;
    }

    .kiwi-startbnc-section-info {
        border-width: 5px 0 0 0;
    }

    .kiwi-startbnc-section-info-content {
        margin: 0.5em;
    }

    /** Closing - the wiping away of the screen **/
    .kiwi-startbnc--closing .kiwi-startbnc-section-connection {
        left: -100%;
    }

    .kiwi-startbnc--closing .kiwi-startbnc-section-info {
        left: -100%;
    }
}
>>>>>>> b733bce4
</style><|MERGE_RESOLUTION|>--- conflicted
+++ resolved
@@ -302,65 +302,13 @@
 
 <style>
 
-<<<<<<< HEAD
 .kiwi-startbnc-form label {
-=======
-.kiwi-startbnc {
-    text-align: center;
-    height: 100%;
-}
-
-.kiwi-startbnc-section {
-    position: absolute;
-    top: 0;
-    bottom: 0;
-    width: 50%;
-    padding: 1em;
-    box-sizing: border-box;
-    transition: right 0.3s, left 0.3s;
-    overflow-y: auto;
-}
-
-.kiwi-startbnc-section-info {
-    right: 0;
-    border: 0 solid #86b32d;
-    border-left-width: 5px;
-    background-size: cover;
-    color: #fff;
-    background-position: bottom;
-    display: flex;
-    align-items: center;
-    justify-content: center;
-    min-height: 100%;
-}
-
-.kiwi-startbnc-section-info-content {
-    background: rgba(255, 255, 255, 0.74);
-    margin: 3em;
-    color: #1b1b1b;
-    font-size: 1.5em;
-    padding: 1em;
-    line-height: 1.6em;
-}
-
-.kiwi-startbnc-section-connection {
-    left: 0;
-    margin-top: 3em;
-    font-size: 1.2em;
-}
-
-.kiwi-startbnc-section-connection label {
->>>>>>> b733bce4
     text-align: left;
     display: block;
     margin-bottom: 1.5em;
 }
-<<<<<<< HEAD
+
 .kiwi-startbnc-form input {
-=======
-
-.kiwi-startbnc-section-connection input {
->>>>>>> b733bce4
     font-size: 1em;
     margin-top: 5px;
     padding: 0.3em 1em;
@@ -387,78 +335,10 @@
 
 .kiwi-startbnc-form {
     width: 300px;
-<<<<<<< HEAD
     background-color: #fff;
     border-radius: 0.5em;
     padding: 1em;
-    border:1px solid #ececec;
-}
-
-=======
-    margin: 2em auto;
-}
-
-.kiwi-startbnc-server-types {
-    font-size: 0.9em;
-}
-
-.kiwi-startbnc-server-types a {
-    margin: 0 1em;
-}
-
-.kiwi-startbnc--closing .kiwi-startbnc-section-connection {
-    left: -50%;
-}
-
-.kiwi-startbnc--closing .kiwi-startbnc-section-info {
-    right: -50%;
-}
-
-/** Smaller screen... **/
-@media screen and (max-width: 850px) {
-    .kiwi-startbnc {
-        font-size: 0.9em;
-    }
-
-    .kiwi-startbnc-section-connection {
-        margin-top: 1em;
-    }
-
-    .kiwi-startbnc-section-info-content {
-        margin: 1em;
-    }
-}
-
-/** Even smaller screen.. probably phones **/
-@media screen and (max-width: 750px) {
-    .kiwi-startbnc {
-        font-size: 0.9em;
-        overflow-y: auto;
-    }
-
-    .kiwi-startbnc-section {
-        left: 0;
-        width: 100%;
-        right: auto;
-        position: relative;
-    }
-
-    .kiwi-startbnc-section-info {
-        border-width: 5px 0 0 0;
-    }
-
-    .kiwi-startbnc-section-info-content {
-        margin: 0.5em;
-    }
-
-    /** Closing - the wiping away of the screen **/
-    .kiwi-startbnc--closing .kiwi-startbnc-section-connection {
-        left: -100%;
-    }
-
-    .kiwi-startbnc--closing .kiwi-startbnc-section-info {
-        left: -100%;
-    }
-}
->>>>>>> b733bce4
+    border: 1px solid #ececec;
+}
+
 </style>