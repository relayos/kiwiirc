--- conflicted
+++ resolved
@@ -106,132 +106,11 @@
                 </div>
             </transition>
             <div
-<<<<<<< HEAD
-                v-for="(itemBuffers, type) in filteredBuffers"
-=======
                 v-for="(itemBuffers, type) in filteredBuffersByType"
->>>>>>> e770b157
                 :key="type"
                 :data-name="type"
                 class="kiwi-statebrowser-buffers"
             >
-<<<<<<< HEAD
-                <div
-                    v-if="itemBuffers.length > 0"
-                    class="kiwi-statebrowser-buffers"
-                >
-                    <div
-                        v-if="network.state === 'connected'"
-                        class="kiwi-statebrowser-channels-options"
-                    >
-                        <div
-                            class="kiwi-statebrowser-channels-header"
-                            @click="toggleSection(type)"
-                        >
-                            <div class="kiwi-statebrowser-channel-name">
-                                <i v-if="(section_display_channels === true &&
-                                       type === 'channels') ||
-                                       (section_display_queries === true && type === 'queries')"
-                                   class="fa fa-caret-down kiwi-statebrowser-channels-toggle"
-                                />
-                                <i v-else
-                                   class="fa fa-caret-right kiwi-statebrowser-channels-toggle" />
-                                {{ type === 'channels' ? $t('channels') : $t('messages') }}
-                            </div>
-                            <div
-                                v-if="type === 'channels'"
-                                :class="{ active: channel_add_display == true }"
-                                class="kiwi-statebrowser-channels-option"
-                                @click="toggleAddChannel()"
-                            >
-                                <i class="fa fa-plus" aria-hidden="true" />
-                            </div>
-                            <div
-                                v-if="type === 'channels'"
-                                :class="{ active: channel_filter_display == true }"
-                                class="kiwi-statebrowser-channels-option"
-                                @click="onSearchChannelClick"
-                            >
-                                <i v-if="type === 'channels'"
-                                   class="fa fa-search" aria-hidden="true"
-                                />
-                            </div>
-                            <div class="kiwi-statebrowser-buffer-actions">
-                                <div class="kiwi-statebrowser-channel-labels">
-                                    <div
-                                        v-if="(!section_display_channels === true &&
-                                            type === 'channels' && channelActivity.unread !== 0)"
-                                        :class="[
-                                            channelActivity.highlights ?
-                                                'kiwi-statebrowser-channel-label--highlight' :
-                                                ''
-                                        ]"
-                                        class="kiwi-statebrowser-channel-label"
-                                    >
-                                        {{ channelActivity.unread }}
-                                    </div>
-                                    <div
-                                        v-else-if="(!section_display_queries === true &&
-                                            type === 'queries' && queryActivity.unread !== 0)"
-                                        :class="[
-                                            queryActivity.highlights ?
-                                                'kiwi-statebrowser-channel-label--highlight' :
-                                                ''
-                                        ]"
-                                        class="kiwi-statebrowser-channel-label"
-                                    >
-                                        {{ queryActivity.unread }}
-                                    </div>
-                                </div>
-                            </div>
-                        </div>
-                    </div>
-                    <div v-if="(section_display_channels === true && type === 'channels') ||
-                        (section_display_queries === true && type === 'queries')"
-                    >
-                        <div
-                            v-for="buffer in itemBuffers"
-                            :key="buffer.name"
-                            :data-name="buffer.name.toLowerCase()"
-                            :class="{
-                                'kiwi-statebrowser-channel-active': isActiveBuffer(buffer),
-                                'kiwi-statebrowser-channel-notjoined': buffer.isChannel() &&
-                                    !buffer.joined
-                            }"
-                            class="kiwi-statebrowser-channel"
-                        >
-                            <div
-                                class="kiwi-statebrowser-channel-name"
-                                @click="setActiveBuffer(buffer)"
-                            >
-                                <away-status-indicator
-                                    v-if="buffer.isQuery() && awayNotifySupported()"
-                                    :network="network" :user="network.userByName(buffer.name)"
-                                />{{ buffer.name }}
-                            </div>
-                            <div class="kiwi-statebrowser-buffer-actions">
-                                <div class="kiwi-statebrowser-channel-labels">
-                                    <div
-                                        v-if="buffer.flags.unread && showMessageCounts(buffer)"
-                                        :class="[
-                                            buffer.flags.highlight ?
-                                                'kiwi-statebrowser-channel-label--highlight' :
-                                                ''
-                                        ]"
-                                        class="kiwi-statebrowser-channel-label"
-                                    >
-                                        {{ buffer.flags.unread > 999 ?
-                                            "999+": buffer.flags.unread }}
-                                    </div>
-                                </div>
-
-                                <div
-                                    class="kiwi-statebrowser-channel-leave"
-                                    @click="closeBuffer(buffer)"
-                                >
-                                    <i class="fa fa-times" aria-hidden="true" />
-                                </div>
-=======
                 <div class="kiwi-statebrowser-channels-header">
                     <div
                         class="kiwi-statebrowser-buffertype"
@@ -297,7 +176,6 @@
                             >
                                 {{ queryActivity.unread > 999 ?
                                     '999+' : queryActivity.unread }}
->>>>>>> e770b157
                             </div>
                         </div>
                     </div>
@@ -340,13 +218,8 @@
             channel_add_display: false,
             channel_add_input_has_focus: false,
             channel_add_input: '',
-<<<<<<< HEAD
-            section_display_channels: true,
-            section_display_queries: true,
-=======
             show_channels: true,
             show_queries: true,
->>>>>>> e770b157
         };
     },
     computed: {
@@ -390,64 +263,17 @@
         filteredBuffers() {
             let filter = this.channel_filter;
             let filtered = [];
-            let filteredChannels = [];
-            let filteredQueries = [];
 
             if (!filter) {
                 filtered = this.network.buffers;
             } else {
                 filtered = _.filter(this.network.buffers, (buffer) => {
                     let name = buffer.name.toLowerCase();
-                    if (buffer.isChannel()) {
-                        return name.indexOf(filter) > -1;
-                    } else {
-                        return this.network.buffers;
-                    }
+                    return name.indexOf(filter) > -1;
                 });
             }
 
-            filtered.forEach((bufferObj) => {
-                if (bufferObj.isChannel()) {
-                    filteredChannels.push(bufferObj);
-                } else if (bufferObj.isQuery()) {
-                    filteredQueries.push((bufferObj));
-                }
-            });
-
-            return {
-                channels: bufferTools.orderBuffers(filteredChannels),
-                queries: bufferTools.orderBuffers(filteredQueries),
-            };
-        },
-        channelActivity() {
-            let totalUnread = 0;
-            let highlight = false;
-            this.filteredBuffers.channels.forEach((buffer) => {
-                if (buffer.isSpecial()) {
-                    return;
-                }
-                totalUnread += buffer.flags.unread;
-                if (!highlight) {
-                    if (buffer.flags.highlight) {
-                        highlight = true;
-                    }
-                }
-            });
-            return { highlights: highlight, unread: totalUnread > 999 ? '999+' : totalUnread };
-        },
-        queryActivity() {
-            let totalUnread = 0;
-            let highlight = false;
-            this.filteredBuffers.queries.forEach((buffer) => {
-                if (buffer.isSpecial()) {
-                    return;
-                }
-                totalUnread += buffer.flags.unread;
-                if (!highlight && buffer.flags.highlight) {
-                    highlight = true;
-                }
-            });
-            return { highlights: highlight, unread: totalUnread > 999 ? '999+' : totalUnread };
+            return bufferTools.orderBuffers(filtered);
         },
         filteredBuffersByType() {
             let ret = {
@@ -586,15 +412,9 @@
         },
         toggleSection(type) {
             if (type === 'channels') {
-<<<<<<< HEAD
-                this.section_display_channels = !this.section_display_channels;
-            } else if (type === 'queries') {
-                this.section_display_queries = !this.section_display_queries;
-=======
                 this.show_channels = !this.show_channels;
             } else if (type === 'queries') {
                 this.show_queries = !this.show_queries;
->>>>>>> e770b157
             }
         },
         closeFilterChannel() {
@@ -679,17 +499,7 @@
     font-size: 0.9em;
 }
 
-<<<<<<< HEAD
-.kiwi-statebrowser-channels-options {
-    text-align: left;
-    margin-left: 5px;
-}
-
 .kiwi-statebrowser-channels-header {
-    width: 100%;
-=======
-.kiwi-statebrowser-channels-header {
->>>>>>> e770b157
     line-height: 35px;
     display: flex;
     font-size: 0.8em;
