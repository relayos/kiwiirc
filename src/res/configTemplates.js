--- conflicted
+++ resolved
@@ -74,12 +74,9 @@
             share_typing: true,
             // flash_title: message/highlight/off
             flash_title: 'message',
-<<<<<<< HEAD
             nicklist_avatars: false,
-=======
             inline_link_previews: true,
             inline_link_auto_preview_whitelist: '',
->>>>>>> d778c77f
         },
         // Startup screen default
         startupOptions: {
